[package]
name = "fenv"
version = "0.2.0-SNAPSHOT"
authors = ["fenv <fenv@jerry.company>"]
license = "MIT license"
description = "Simple flutter sdk version management"
readme = "README.md"
homepage = "https://github.com/fenv-org/fenv"
repository = "https://github.com/fenv-org/fenv"
keywords = ["cli", "flutter", "version-management"]
categories = ["command-line-utilities", "flutter"]
edition = "2021"

[dependencies]
anyhow = "1.0.79"
chrono = "0.4.34"
clap = { version = "4.5.1", features = ["derive"] }
clap_complete = "4.4.3"
env_logger = "0.10.0"
colored = "2.1.0"
dirs = "5.0.1"
flate2 = "1.0.28"
git2 = "0.18.2"
indoc = "2.0.4"
is_executable = "1.0.1"
lazy_static = "1.4.0"
log = "0.4.20"
mockall = "0.12.1"
nix = { version = "0.28.0", features = ["process"] }
quick-xml = "0.31.0"
regex = "1.10.4"
reqwest = { version = "0.11", features = ["stream"] }
serde = { version = "1.0.197", features = ["derive"] }
serde_json = "1.0.114"
tar = "0.4.44"
tempfile = "3.10.1"
xz2 = "0.1.7"
zip = "0.6.6"
indicatif = "0.17.7"
futures-util = "0.3"
tokio = { version = "1.36", features = ["full"] }

[dev-dependencies]
<<<<<<< HEAD
rand = "0.8.5"

[target.'cfg(all(target_os = "linux", target_env = "musl"))'.dependencies.openssl-sys]
version = "0.9"
features = ["vendored"]

[target.'cfg(all(target_os = "linux", target_env = "musl"))'.dependencies.openssl]
version = "0.10"
features = ["vendored"]
=======
rand = "0.9.1"
>>>>>>> a6519b16
<|MERGE_RESOLUTION|>--- conflicted
+++ resolved
@@ -41,8 +41,7 @@
 tokio = { version = "1.36", features = ["full"] }
 
 [dev-dependencies]
-<<<<<<< HEAD
-rand = "0.8.5"
+rand = "0.9.1"
 
 [target.'cfg(all(target_os = "linux", target_env = "musl"))'.dependencies.openssl-sys]
 version = "0.9"
@@ -50,7 +49,4 @@
 
 [target.'cfg(all(target_os = "linux", target_env = "musl"))'.dependencies.openssl]
 version = "0.10"
-features = ["vendored"]
-=======
-rand = "0.9.1"
->>>>>>> a6519b16
+features = ["vendored"]