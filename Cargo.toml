--- conflicted
+++ resolved
@@ -22,15 +22,9 @@
 lazy_static = "1.4.0"
 log = "0.4.20"
 mockall = "0.12.1"
-<<<<<<< HEAD
 nix = { version = "0.28.0", features = ["process"] }
-quick-xml = "0.30.0"
-regex = "1.9.6"
-=======
-nix = "0.26.2"
 quick-xml = "0.31.0"
 regex = "1.10.4"
->>>>>>> 8de7dd1c
 serde = { version = "1.0.196", features = ["derive"] }
 serde_json = "1.0.113"
 tempfile = "3.8.0"
